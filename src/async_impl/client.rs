--- conflicted
+++ resolved
@@ -151,13 +151,9 @@
     nodelay: bool,
     #[cfg(feature = "cookies")]
     cookie_store: Option<Arc<dyn cookie::CookieStore>>,
-<<<<<<< HEAD
-    trust_dns: bool,
-    #[cfg(feature = "trust-dns")]
+    hickory_dns: bool,
+    #[cfg(feature = "hickory-dns")]
     ip_filter: fn(std::net::IpAddr) -> bool,
-=======
-    hickory_dns: bool,
->>>>>>> b4c491a6
     error: Option<crate::Error>,
     https_only: bool,
     #[cfg(feature = "http3")]
@@ -253,13 +249,9 @@
                 #[cfg(any(target_os = "android", target_os = "fuchsia", target_os = "linux"))]
                 interface: None,
                 nodelay: true,
-<<<<<<< HEAD
-                trust_dns: cfg!(feature = "trust-dns"),
-                #[cfg(feature = "trust-dns")]
+                hickory_dns: cfg!(feature = "hickory-dns"),
+                #[cfg(feature = "hickory-dns")]
                 ip_filter: |_| true,
-=======
-                hickory_dns: cfg!(feature = "hickory-dns"),
->>>>>>> b4c491a6
                 #[cfg(feature = "cookies")]
                 cookie_store: None,
                 https_only: false,
@@ -310,17 +302,10 @@
 
             let mut resolver: Arc<dyn Resolve> = match config.hickory_dns {
                 false => Arc::new(GaiResolver::new()),
-<<<<<<< HEAD
-                #[cfg(feature = "trust-dns")]
-                true => Arc::new(TrustDnsResolver::new(config.ip_filter)),
-                #[cfg(not(feature = "trust-dns"))]
-                true => unreachable!("trust-dns shouldn't be enabled unless the feature is"),
-=======
                 #[cfg(feature = "hickory-dns")]
-                true => Arc::new(HickoryDnsResolver::default()),
+                true => Arc::new(HickoryDnsResolver::new(config.ip_filter)),
                 #[cfg(not(feature = "hickory-dns"))]
                 true => unreachable!("hickory-dns shouldn't be enabled unless the feature is"),
->>>>>>> b4c491a6
             };
             if let Some(dns_resolver) = config.dns_resolver {
                 resolver = dns_resolver;
@@ -1745,8 +1730,8 @@
     ///
     /// # Optional
     ///
-    /// This requires the optional `trust-dns` feature to be enabled.
-    #[cfg(feature = "trust-dns")]
+    /// This requires the optional `hickory-dns` feature to be enabled.
+    #[cfg(feature = "hickory-dns")]
     pub fn ip_filter(mut self, filter: fn(std::net::IpAddr) -> bool) -> ClientBuilder {
         self.config.ip_filter = filter;
         self
@@ -2732,7 +2717,7 @@
     };
 
     if !is_valid_ip {
-        let e = trust_dns_resolver::error::ResolveError::from("destination is restricted");
+        let e = hickory_resolver::error::ResolveError::from("destination is restricted");
         return Err(crate::Error::new(crate::error::Kind::Request, Some(e)));
     }
     Ok(())
