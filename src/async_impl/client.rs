#[cfg(any(feature = "native-tls", feature = "__rustls",))]
use std::any::Any;
use std::net::IpAddr;
use std::sync::Arc;
use std::time::Duration;
use std::{collections::HashMap, convert::TryInto, net::SocketAddr};
use std::{fmt, str};

use bytes::Bytes;
use http::header::{
    Entry, HeaderMap, HeaderValue, ACCEPT, ACCEPT_ENCODING, CONTENT_ENCODING, CONTENT_LENGTH,
    CONTENT_TYPE, LOCATION, PROXY_AUTHORIZATION, RANGE, REFERER, TRANSFER_ENCODING, USER_AGENT,
};
use http::uri::Scheme;
use http::Uri;
use hyper::client::ResponseFuture;
#[cfg(feature = "native-tls-crate")]
use native_tls_crate::TlsConnector;
use pin_project_lite::pin_project;
use std::future::Future;
use std::pin::Pin;
use std::task::{Context, Poll};
use tokio::time::Sleep;

use log::{debug, trace};

use super::decoder::Accepts;
use super::request::{Request, RequestBuilder};
use super::response::Response;
use super::Body;
use crate::connect::{Connector, HttpConnector};
#[cfg(feature = "cookies")]
use crate::cookie;
use crate::error;
use crate::into_url::{expect_uri, try_uri};
use crate::redirect::{self, remove_sensitive_headers};
#[cfg(feature = "__tls")]
use crate::tls::{self, TlsBackend};
#[cfg(feature = "__tls")]
use crate::Certificate;
#[cfg(any(feature = "native-tls", feature = "__rustls"))]
use crate::Identity;
use crate::{IntoUrl, Method, Proxy, StatusCode, Url};

/// An asynchronous `Client` to make Requests with.
///
/// The Client has various configuration values to tweak, but the defaults
/// are set to what is usually the most commonly desired value. To configure a
/// `Client`, use `Client::builder()`.
///
/// The `Client` holds a connection pool internally, so it is advised that
/// you create one and **reuse** it.
///
/// You do **not** have to wrap the `Client` in an [`Rc`] or [`Arc`] to **reuse** it,
/// because it already uses an [`Arc`] internally.
///
/// [`Rc`]: std::rc::Rc
#[derive(Clone)]
pub struct Client {
    inner: Arc<ClientRef>,
}

/// A `ClientBuilder` can be used to create a `Client` with custom configuration.
#[must_use]
pub struct ClientBuilder {
    config: Config,
}

enum HttpVersionPref {
    Http1,
    Http2,
    All,
}

struct Config {
    // NOTE: When adding a new field, update `fmt::Debug for ClientBuilder`
    accepts: Accepts,
    headers: HeaderMap,
    #[cfg(feature = "native-tls")]
    hostname_verification: bool,
    #[cfg(feature = "__tls")]
    certs_verification: bool,
    connect_timeout: Option<Duration>,
    connection_verbose: bool,
    pool_idle_timeout: Option<Duration>,
    pool_max_idle_per_host: usize,
    tcp_keepalive: Option<Duration>,
    #[cfg(any(feature = "native-tls", feature = "__rustls"))]
    identity: Option<Identity>,
    proxies: Vec<Proxy>,
    auto_sys_proxy: bool,
    redirect_policy: redirect::Policy,
    referer: bool,
    timeout: Option<Duration>,
    #[cfg(feature = "__tls")]
    root_certs: Vec<Certificate>,
    #[cfg(feature = "__tls")]
    tls_built_in_root_certs: bool,
    #[cfg(feature = "__tls")]
    min_tls_version: Option<tls::Version>,
    #[cfg(feature = "__tls")]
    max_tls_version: Option<tls::Version>,
    #[cfg(feature = "__tls")]
    tls: TlsBackend,
    http_version_pref: HttpVersionPref,
    http09_responses: bool,
    http1_title_case_headers: bool,
    http1_allow_obsolete_multiline_headers_in_responses: bool,
    http2_initial_stream_window_size: Option<u32>,
    http2_initial_connection_window_size: Option<u32>,
    http2_adaptive_window: bool,
    http2_max_frame_size: Option<u32>,
    http2_keep_alive_interval: Option<Duration>,
    http2_keep_alive_timeout: Option<Duration>,
    http2_keep_alive_while_idle: bool,
    local_address: Option<IpAddr>,
    nodelay: bool,
    #[cfg(feature = "cookies")]
    cookie_store: Option<Arc<dyn cookie::CookieStore>>,
    trust_dns: bool,
    #[cfg(feature = "trust-dns")]
    ip_filter: fn(std::net::IpAddr) -> bool,
    error: Option<crate::Error>,
    https_only: bool,
    dns_overrides: HashMap<String, Vec<SocketAddr>>,
}

impl Default for ClientBuilder {
    fn default() -> Self {
        Self::new()
    }
}

impl ClientBuilder {
    /// Constructs a new `ClientBuilder`.
    ///
    /// This is the same as `Client::builder()`.
    pub fn new() -> ClientBuilder {
        let mut headers: HeaderMap<HeaderValue> = HeaderMap::with_capacity(2);
        headers.insert(ACCEPT, HeaderValue::from_static("*/*"));

        ClientBuilder {
            config: Config {
                error: None,
                accepts: Accepts::default(),
                headers,
                #[cfg(feature = "native-tls")]
                hostname_verification: true,
                #[cfg(feature = "__tls")]
                certs_verification: true,
                connect_timeout: None,
                connection_verbose: false,
                pool_idle_timeout: Some(Duration::from_secs(90)),
                pool_max_idle_per_host: std::usize::MAX,
                // TODO: Re-enable default duration once hyper's HttpConnector is fixed
                // to no longer error when an option fails.
                tcp_keepalive: None, //Some(Duration::from_secs(60)),
                proxies: Vec::new(),
                auto_sys_proxy: true,
                redirect_policy: redirect::Policy::default(),
                referer: true,
                timeout: None,
                #[cfg(feature = "__tls")]
                root_certs: Vec::new(),
                #[cfg(feature = "__tls")]
                tls_built_in_root_certs: true,
                #[cfg(any(feature = "native-tls", feature = "__rustls"))]
                identity: None,
                #[cfg(feature = "__tls")]
                min_tls_version: None,
                #[cfg(feature = "__tls")]
                max_tls_version: None,
                #[cfg(feature = "__tls")]
                tls: TlsBackend::default(),
                http_version_pref: HttpVersionPref::All,
                http09_responses: false,
                http1_title_case_headers: false,
                http1_allow_obsolete_multiline_headers_in_responses: false,
                http2_initial_stream_window_size: None,
                http2_initial_connection_window_size: None,
                http2_adaptive_window: false,
                http2_max_frame_size: None,
                http2_keep_alive_interval: None,
                http2_keep_alive_timeout: None,
                http2_keep_alive_while_idle: false,
                local_address: None,
                nodelay: true,
                trust_dns: cfg!(feature = "trust-dns"),
                #[cfg(feature = "trust-dns")]
                ip_filter: |_| true,
                #[cfg(feature = "cookies")]
                cookie_store: None,
                https_only: false,
                dns_overrides: HashMap::new(),
            },
        }
    }

    /// Returns a `Client` that uses this `ClientBuilder` configuration.
    ///
    /// # Errors
    ///
    /// This method fails if a TLS backend cannot be initialized, or the resolver
    /// cannot load the system configuration.
    pub fn build(self) -> crate::Result<Client> {
        let config = self.config;

        if let Some(err) = config.error {
            return Err(err);
        }

        let mut proxies = config.proxies;
        if config.auto_sys_proxy {
            proxies.push(Proxy::system());
        }
        let proxies = Arc::new(proxies);

        let mut connector = {
            #[cfg(feature = "__tls")]
            fn user_agent(headers: &HeaderMap) -> Option<HeaderValue> {
                headers.get(USER_AGENT).cloned()
            }

            let http = match config.trust_dns {
                false => {
                    if config.dns_overrides.is_empty() {
                        HttpConnector::new_gai()
                    } else {
                        HttpConnector::new_gai_with_overrides(config.dns_overrides)
                    }
                }
                #[cfg(feature = "trust-dns")]
<<<<<<< HEAD
                true => HttpConnector::new_trust_dns(config.ip_filter)?,
=======
                true => {
                    if config.dns_overrides.is_empty() {
                        HttpConnector::new_trust_dns()?
                    } else {
                        HttpConnector::new_trust_dns_with_overrides(config.dns_overrides)?
                    }
                }
>>>>>>> a0a7db01
                #[cfg(not(feature = "trust-dns"))]
                true => unreachable!("trust-dns shouldn't be enabled unless the feature is"),
            };

            #[cfg(feature = "__tls")]
            match config.tls {
                #[cfg(feature = "default-tls")]
                TlsBackend::Default => {
                    let mut tls = TlsConnector::builder();

                    #[cfg(feature = "native-tls-alpn")]
                    {
                        match config.http_version_pref {
                            HttpVersionPref::Http1 => {
                                tls.request_alpns(&["http/1.1"]);
                            }
                            HttpVersionPref::Http2 => {
                                tls.request_alpns(&["h2"]);
                            }
                            HttpVersionPref::All => {
                                tls.request_alpns(&["h2", "http/1.1"]);
                            }
                        }
                    }

                    #[cfg(feature = "native-tls")]
                    {
                        tls.danger_accept_invalid_hostnames(!config.hostname_verification);
                    }

                    tls.danger_accept_invalid_certs(!config.certs_verification);

                    tls.disable_built_in_roots(!config.tls_built_in_root_certs);

                    for cert in config.root_certs {
                        cert.add_to_native_tls(&mut tls);
                    }

                    #[cfg(feature = "native-tls")]
                    {
                        if let Some(id) = config.identity {
                            id.add_to_native_tls(&mut tls)?;
                        }
                    }

                    if let Some(min_tls_version) = config.min_tls_version {
                        let protocol = min_tls_version.to_native_tls().ok_or_else(|| {
                            // TLS v1.3. This would be entirely reasonable,
                            // native-tls just doesn't support it.
                            // https://github.com/sfackler/rust-native-tls/issues/140
                            crate::error::builder("invalid minimum TLS version for backend")
                        })?;
                        tls.min_protocol_version(Some(protocol));
                    }

                    if let Some(max_tls_version) = config.max_tls_version {
                        let protocol = max_tls_version.to_native_tls().ok_or_else(|| {
                            // TLS v1.3.
                            // We could arguably do max_protocol_version(None), given
                            // that 1.4 does not exist yet, but that'd get messy in the
                            // future.
                            crate::error::builder("invalid maximum TLS version for backend")
                        })?;
                        tls.max_protocol_version(Some(protocol));
                    }

                    Connector::new_default_tls(
                        http,
                        tls,
                        proxies.clone(),
                        user_agent(&config.headers),
                        config.local_address,
                        config.nodelay,
                    )?
                }
                #[cfg(feature = "native-tls")]
                TlsBackend::BuiltNativeTls(conn) => Connector::from_built_default_tls(
                    http,
                    conn,
                    proxies.clone(),
                    user_agent(&config.headers),
                    config.local_address,
                    config.nodelay,
                ),
                #[cfg(feature = "__rustls")]
                TlsBackend::BuiltRustls(conn) => Connector::new_rustls_tls(
                    http,
                    conn,
                    proxies.clone(),
                    user_agent(&config.headers),
                    config.local_address,
                    config.nodelay,
                ),
                #[cfg(feature = "__rustls")]
                TlsBackend::Rustls => {
                    use crate::tls::NoVerifier;

                    // Set root certificates.
                    let mut root_cert_store = rustls::RootCertStore::empty();
                    for cert in config.root_certs {
                        cert.add_to_rustls(&mut root_cert_store)?;
                    }

                    #[cfg(feature = "rustls-tls-webpki-roots")]
                    if config.tls_built_in_root_certs {
                        use rustls::OwnedTrustAnchor;

                        let trust_anchors =
                            webpki_roots::TLS_SERVER_ROOTS.0.iter().map(|trust_anchor| {
                                OwnedTrustAnchor::from_subject_spki_name_constraints(
                                    trust_anchor.subject,
                                    trust_anchor.spki,
                                    trust_anchor.name_constraints,
                                )
                            });

                        root_cert_store.add_server_trust_anchors(trust_anchors);
                    }

                    #[cfg(feature = "rustls-tls-native-roots")]
                    if config.tls_built_in_root_certs {
                        let mut valid_count = 0;
                        let mut invalid_count = 0;
                        for cert in rustls_native_certs::load_native_certs()
                            .map_err(crate::error::builder)?
                        {
                            let cert = rustls::Certificate(cert.0);
                            // Continue on parsing errors, as native stores often include ancient or syntactically
                            // invalid certificates, like root certificates without any X509 extensions.
                            // Inspiration: https://github.com/rustls/rustls/blob/633bf4ba9d9521a95f68766d04c22e2b01e68318/rustls/src/anchors.rs#L105-L112
                            match root_cert_store.add(&cert) {
                                Ok(_) => valid_count += 1,
                                Err(err) => {
                                    invalid_count += 1;
                                    log::warn!(
                                        "rustls failed to parse DER certificate {:?} {:?}",
                                        &err,
                                        &cert
                                    );
                                }
                            }
                        }
                        if valid_count == 0 && invalid_count > 0 {
                            return Err(crate::error::builder(
                                "zero valid certificates found in native root store",
                            ));
                        }
                    }

                    // Set TLS versions.
                    let mut versions = rustls::ALL_VERSIONS.to_vec();

                    if let Some(min_tls_version) = config.min_tls_version {
                        versions.retain(|&supported_version| {
                            match tls::Version::from_rustls(supported_version.version) {
                                Some(version) => version >= min_tls_version,
                                // Assume it's so new we don't know about it, allow it
                                // (as of writing this is unreachable)
                                None => true,
                            }
                        });
                    }

                    if let Some(max_tls_version) = config.max_tls_version {
                        versions.retain(|&supported_version| {
                            match tls::Version::from_rustls(supported_version.version) {
                                Some(version) => version <= max_tls_version,
                                None => false,
                            }
                        });
                    }

                    // Build TLS config
                    let config_builder = rustls::ClientConfig::builder()
                        .with_safe_default_cipher_suites()
                        .with_safe_default_kx_groups()
                        .with_protocol_versions(&versions)
                        .map_err(crate::error::builder)?
                        .with_root_certificates(root_cert_store);

                    // Finalize TLS config
                    let mut tls = if let Some(id) = config.identity {
                        id.add_to_rustls(config_builder)?
                    } else {
                        config_builder.with_no_client_auth()
                    };

                    // Certificate verifier
                    if !config.certs_verification {
                        tls.dangerous()
                            .set_certificate_verifier(Arc::new(NoVerifier));
                    }

                    // ALPN protocol
                    match config.http_version_pref {
                        HttpVersionPref::Http1 => {
                            tls.alpn_protocols = vec!["http/1.1".into()];
                        }
                        HttpVersionPref::Http2 => {
                            tls.alpn_protocols = vec!["h2".into()];
                        }
                        HttpVersionPref::All => {
                            tls.alpn_protocols = vec!["h2".into(), "http/1.1".into()];
                        }
                    }

                    Connector::new_rustls_tls(
                        http,
                        tls,
                        proxies.clone(),
                        user_agent(&config.headers),
                        config.local_address,
                        config.nodelay,
                    )
                }
                #[cfg(any(feature = "native-tls", feature = "__rustls",))]
                TlsBackend::UnknownPreconfigured => {
                    return Err(crate::error::builder(
                        "Unknown TLS backend passed to `use_preconfigured_tls`",
                    ));
                }
            }

            #[cfg(not(feature = "__tls"))]
            Connector::new(http, proxies.clone(), config.local_address, config.nodelay)
        };

        connector.set_timeout(config.connect_timeout);
        connector.set_verbose(config.connection_verbose);

        let mut builder = hyper::Client::builder();
        if matches!(config.http_version_pref, HttpVersionPref::Http2) {
            builder.http2_only(true);
        }

        if let Some(http2_initial_stream_window_size) = config.http2_initial_stream_window_size {
            builder.http2_initial_stream_window_size(http2_initial_stream_window_size);
        }
        if let Some(http2_initial_connection_window_size) =
            config.http2_initial_connection_window_size
        {
            builder.http2_initial_connection_window_size(http2_initial_connection_window_size);
        }
        if config.http2_adaptive_window {
            builder.http2_adaptive_window(true);
        }
        if let Some(http2_max_frame_size) = config.http2_max_frame_size {
            builder.http2_max_frame_size(http2_max_frame_size);
        }
        if let Some(http2_keep_alive_interval) = config.http2_keep_alive_interval {
            builder.http2_keep_alive_interval(http2_keep_alive_interval);
        }
        if let Some(http2_keep_alive_timeout) = config.http2_keep_alive_timeout {
            builder.http2_keep_alive_timeout(http2_keep_alive_timeout);
        }
        if config.http2_keep_alive_while_idle {
            builder.http2_keep_alive_while_idle(true);
        }

        builder.pool_idle_timeout(config.pool_idle_timeout);
        builder.pool_max_idle_per_host(config.pool_max_idle_per_host);
        connector.set_keepalive(config.tcp_keepalive);

        if config.http09_responses {
            builder.http09_responses(true);
        }

        if config.http1_title_case_headers {
            builder.http1_title_case_headers(true);
        }

        if config.http1_allow_obsolete_multiline_headers_in_responses {
            builder.http1_allow_obsolete_multiline_headers_in_responses(true);
        }

        let hyper_client = builder.build(connector);

        let proxies_maybe_http_auth = proxies.iter().any(|p| p.maybe_has_http_auth());

        Ok(Client {
            inner: Arc::new(ClientRef {
                accepts: config.accepts,
                #[cfg(feature = "cookies")]
                cookie_store: config.cookie_store,
                hyper: hyper_client,
                headers: config.headers,
                redirect_policy: config.redirect_policy,
                referer: config.referer,
                request_timeout: config.timeout,
                proxies,
                proxies_maybe_http_auth,
                https_only: config.https_only,
                ip_filter: config.ip_filter,
            }),
        })
    }

    // Higher-level options

    /// Sets the `User-Agent` header to be used by this client.
    ///
    /// # Example
    ///
    /// ```rust
    /// # async fn doc() -> Result<(), reqwest::Error> {
    /// // Name your user agent after your app?
    /// static APP_USER_AGENT: &str = concat!(
    ///     env!("CARGO_PKG_NAME"),
    ///     "/",
    ///     env!("CARGO_PKG_VERSION"),
    /// );
    ///
    /// let client = reqwest::Client::builder()
    ///     .user_agent(APP_USER_AGENT)
    ///     .build()?;
    /// let res = client.get("https://www.rust-lang.org").send().await?;
    /// # Ok(())
    /// # }
    /// ```
    pub fn user_agent<V>(mut self, value: V) -> ClientBuilder
    where
        V: TryInto<HeaderValue>,
        V::Error: Into<http::Error>,
    {
        match value.try_into() {
            Ok(value) => {
                self.config.headers.insert(USER_AGENT, value);
            }
            Err(e) => {
                self.config.error = Some(crate::error::builder(e.into()));
            }
        };
        self
    }
    /// Sets the default headers for every request.
    ///
    /// # Example
    ///
    /// ```rust
    /// use reqwest::header;
    /// # async fn doc() -> Result<(), reqwest::Error> {
    /// let mut headers = header::HeaderMap::new();
    /// headers.insert("X-MY-HEADER", header::HeaderValue::from_static("value"));
    ///
    /// // Consider marking security-sensitive headers with `set_sensitive`.
    /// let mut auth_value = header::HeaderValue::from_static("secret");
    /// auth_value.set_sensitive(true);
    /// headers.insert(header::AUTHORIZATION, auth_value);
    ///
    /// // get a client builder
    /// let client = reqwest::Client::builder()
    ///     .default_headers(headers)
    ///     .build()?;
    /// let res = client.get("https://www.rust-lang.org").send().await?;
    /// # Ok(())
    /// # }
    /// ```
    ///
    /// Override the default headers:
    ///
    /// ```rust
    /// use reqwest::header;
    /// # async fn doc() -> Result<(), reqwest::Error> {
    /// let mut headers = header::HeaderMap::new();
    /// headers.insert("X-MY-HEADER", header::HeaderValue::from_static("value"));
    ///
    /// // get a client builder
    /// let client = reqwest::Client::builder()
    ///     .default_headers(headers)
    ///     .build()?;
    /// let res = client
    ///     .get("https://www.rust-lang.org")
    ///     .header("X-MY-HEADER", "new_value")
    ///     .send()
    ///     .await?;
    /// # Ok(())
    /// # }
    /// ```
    pub fn default_headers(mut self, headers: HeaderMap) -> ClientBuilder {
        for (key, value) in headers.iter() {
            self.config.headers.insert(key, value.clone());
        }
        self
    }

    /// Enable a persistent cookie store for the client.
    ///
    /// Cookies received in responses will be preserved and included in
    /// additional requests.
    ///
    /// By default, no cookie store is used.
    ///
    /// # Optional
    ///
    /// This requires the optional `cookies` feature to be enabled.
    #[cfg(feature = "cookies")]
    #[cfg_attr(docsrs, doc(cfg(feature = "cookies")))]
    pub fn cookie_store(mut self, enable: bool) -> ClientBuilder {
        if enable {
            self.cookie_provider(Arc::new(cookie::Jar::default()))
        } else {
            self.config.cookie_store = None;
            self
        }
    }

    /// Set the persistent cookie store for the client.
    ///
    /// Cookies received in responses will be passed to this store, and
    /// additional requests will query this store for cookies.
    ///
    /// By default, no cookie store is used.
    ///
    /// # Optional
    ///
    /// This requires the optional `cookies` feature to be enabled.
    #[cfg(feature = "cookies")]
    #[cfg_attr(docsrs, doc(cfg(feature = "cookies")))]
    pub fn cookie_provider<C: cookie::CookieStore + 'static>(
        mut self,
        cookie_store: Arc<C>,
    ) -> ClientBuilder {
        self.config.cookie_store = Some(cookie_store as _);
        self
    }

    /// Enable auto gzip decompression by checking the `Content-Encoding` response header.
    ///
    /// If auto gzip decompression is turned on:
    ///
    /// - When sending a request and if the request's headers do not already contain
    ///   an `Accept-Encoding` **and** `Range` values, the `Accept-Encoding` header is set to `gzip`.
    ///   The request body is **not** automatically compressed.
    /// - When receiving a response, if its headers contain a `Content-Encoding` value of
    ///   `gzip`, both `Content-Encoding` and `Content-Length` are removed from the
    ///   headers' set. The response body is automatically decompressed.
    ///
    /// If the `gzip` feature is turned on, the default option is enabled.
    ///
    /// # Optional
    ///
    /// This requires the optional `gzip` feature to be enabled
    #[cfg(feature = "gzip")]
    #[cfg_attr(docsrs, doc(cfg(feature = "gzip")))]
    pub fn gzip(mut self, enable: bool) -> ClientBuilder {
        self.config.accepts.gzip = enable;
        self
    }

    /// Enable auto brotli decompression by checking the `Content-Encoding` response header.
    ///
    /// If auto brotli decompression is turned on:
    ///
    /// - When sending a request and if the request's headers do not already contain
    ///   an `Accept-Encoding` **and** `Range` values, the `Accept-Encoding` header is set to `br`.
    ///   The request body is **not** automatically compressed.
    /// - When receiving a response, if its headers contain a `Content-Encoding` value of
    ///   `br`, both `Content-Encoding` and `Content-Length` are removed from the
    ///   headers' set. The response body is automatically decompressed.
    ///
    /// If the `brotli` feature is turned on, the default option is enabled.
    ///
    /// # Optional
    ///
    /// This requires the optional `brotli` feature to be enabled
    #[cfg(feature = "brotli")]
    #[cfg_attr(docsrs, doc(cfg(feature = "brotli")))]
    pub fn brotli(mut self, enable: bool) -> ClientBuilder {
        self.config.accepts.brotli = enable;
        self
    }

    /// Enable auto deflate decompression by checking the `Content-Encoding` response header.
    ///
    /// If auto deflate decompression is turned on:
    ///
    /// - When sending a request and if the request's headers do not already contain
    ///   an `Accept-Encoding` **and** `Range` values, the `Accept-Encoding` header is set to `deflate`.
    ///   The request body is **not** automatically compressed.
    /// - When receiving a response, if it's headers contain a `Content-Encoding` value that
    ///   equals to `deflate`, both values `Content-Encoding` and `Content-Length` are removed from the
    ///   headers' set. The response body is automatically decompressed.
    ///
    /// If the `deflate` feature is turned on, the default option is enabled.
    ///
    /// # Optional
    ///
    /// This requires the optional `deflate` feature to be enabled
    #[cfg(feature = "deflate")]
    #[cfg_attr(docsrs, doc(cfg(feature = "deflate")))]
    pub fn deflate(mut self, enable: bool) -> ClientBuilder {
        self.config.accepts.deflate = enable;
        self
    }

    /// Disable auto response body gzip decompression.
    ///
    /// This method exists even if the optional `gzip` feature is not enabled.
    /// This can be used to ensure a `Client` doesn't use gzip decompression
    /// even if another dependency were to enable the optional `gzip` feature.
    pub fn no_gzip(self) -> ClientBuilder {
        #[cfg(feature = "gzip")]
        {
            self.gzip(false)
        }

        #[cfg(not(feature = "gzip"))]
        {
            self
        }
    }

    /// Disable auto response body brotli decompression.
    ///
    /// This method exists even if the optional `brotli` feature is not enabled.
    /// This can be used to ensure a `Client` doesn't use brotli decompression
    /// even if another dependency were to enable the optional `brotli` feature.
    pub fn no_brotli(self) -> ClientBuilder {
        #[cfg(feature = "brotli")]
        {
            self.brotli(false)
        }

        #[cfg(not(feature = "brotli"))]
        {
            self
        }
    }

    /// Disable auto response body deflate decompression.
    ///
    /// This method exists even if the optional `deflate` feature is not enabled.
    /// This can be used to ensure a `Client` doesn't use deflate decompression
    /// even if another dependency were to enable the optional `deflate` feature.
    pub fn no_deflate(self) -> ClientBuilder {
        #[cfg(feature = "deflate")]
        {
            self.deflate(false)
        }

        #[cfg(not(feature = "deflate"))]
        {
            self
        }
    }

    // Redirect options

    /// Set a `RedirectPolicy` for this client.
    ///
    /// Default will follow redirects up to a maximum of 10.
    pub fn redirect(mut self, policy: redirect::Policy) -> ClientBuilder {
        self.config.redirect_policy = policy;
        self
    }

    /// Enable or disable automatic setting of the `Referer` header.
    ///
    /// Default is `true`.
    pub fn referer(mut self, enable: bool) -> ClientBuilder {
        self.config.referer = enable;
        self
    }

    // Proxy options

    /// Add a `Proxy` to the list of proxies the `Client` will use.
    ///
    /// # Note
    ///
    /// Adding a proxy will disable the automatic usage of the "system" proxy.
    pub fn proxy(mut self, proxy: Proxy) -> ClientBuilder {
        self.config.proxies.push(proxy);
        self.config.auto_sys_proxy = false;
        self
    }

    /// Clear all `Proxies`, so `Client` will use no proxy anymore.
    ///
    /// This also disables the automatic usage of the "system" proxy.
    pub fn no_proxy(mut self) -> ClientBuilder {
        self.config.proxies.clear();
        self.config.auto_sys_proxy = false;
        self
    }

    // Timeout options

    /// Enables a request timeout.
    ///
    /// The timeout is applied from when the request starts connecting until the
    /// response body has finished.
    ///
    /// Default is no timeout.
    pub fn timeout(mut self, timeout: Duration) -> ClientBuilder {
        self.config.timeout = Some(timeout);
        self
    }

    /// Set a timeout for only the connect phase of a `Client`.
    ///
    /// Default is `None`.
    ///
    /// # Note
    ///
    /// This **requires** the futures be executed in a tokio runtime with
    /// a tokio timer enabled.
    pub fn connect_timeout(mut self, timeout: Duration) -> ClientBuilder {
        self.config.connect_timeout = Some(timeout);
        self
    }

    /// Set whether connections should emit verbose logs.
    ///
    /// Enabling this option will emit [log][] messages at the `TRACE` level
    /// for read and write operations on connections.
    ///
    /// [log]: https://crates.io/crates/log
    pub fn connection_verbose(mut self, verbose: bool) -> ClientBuilder {
        self.config.connection_verbose = verbose;
        self
    }

    // HTTP options

    /// Set an optional timeout for idle sockets being kept-alive.
    ///
    /// Pass `None` to disable timeout.
    ///
    /// Default is 90 seconds.
    pub fn pool_idle_timeout<D>(mut self, val: D) -> ClientBuilder
    where
        D: Into<Option<Duration>>,
    {
        self.config.pool_idle_timeout = val.into();
        self
    }

    /// Sets the maximum idle connection per host allowed in the pool.
    pub fn pool_max_idle_per_host(mut self, max: usize) -> ClientBuilder {
        self.config.pool_max_idle_per_host = max;
        self
    }

    /// Send headers as title case instead of lowercase.
    pub fn http1_title_case_headers(mut self) -> ClientBuilder {
        self.config.http1_title_case_headers = true;
        self
    }

    /// Set whether HTTP/1 connections will accept obsolete line folding for
    /// header values.
    ///
    /// Newline codepoints (`\r` and `\n`) will be transformed to spaces when
    /// parsing.
    pub fn http1_allow_obsolete_multiline_headers_in_responses(
        mut self,
        value: bool,
    ) -> ClientBuilder {
        self.config
            .http1_allow_obsolete_multiline_headers_in_responses = value;
        self
    }

    /// Only use HTTP/1.
    pub fn http1_only(mut self) -> ClientBuilder {
        self.config.http_version_pref = HttpVersionPref::Http1;
        self
    }

    /// Allow HTTP/0.9 responses
    pub fn http09_responses(mut self) -> ClientBuilder {
        self.config.http09_responses = true;
        self
    }

    /// Only use HTTP/2.
    pub fn http2_prior_knowledge(mut self) -> ClientBuilder {
        self.config.http_version_pref = HttpVersionPref::Http2;
        self
    }

    /// Sets the `SETTINGS_INITIAL_WINDOW_SIZE` option for HTTP2 stream-level flow control.
    ///
    /// Default is currently 65,535 but may change internally to optimize for common uses.
    pub fn http2_initial_stream_window_size(mut self, sz: impl Into<Option<u32>>) -> ClientBuilder {
        self.config.http2_initial_stream_window_size = sz.into();
        self
    }

    /// Sets the max connection-level flow control for HTTP2
    ///
    /// Default is currently 65,535 but may change internally to optimize for common uses.
    pub fn http2_initial_connection_window_size(
        mut self,
        sz: impl Into<Option<u32>>,
    ) -> ClientBuilder {
        self.config.http2_initial_connection_window_size = sz.into();
        self
    }

    /// Sets whether to use an adaptive flow control.
    ///
    /// Enabling this will override the limits set in `http2_initial_stream_window_size` and
    /// `http2_initial_connection_window_size`.
    pub fn http2_adaptive_window(mut self, enabled: bool) -> ClientBuilder {
        self.config.http2_adaptive_window = enabled;
        self
    }

    /// Sets the maximum frame size to use for HTTP2.
    ///
    /// Default is currently 16,384 but may change internally to optimize for common uses.
    pub fn http2_max_frame_size(mut self, sz: impl Into<Option<u32>>) -> ClientBuilder {
        self.config.http2_max_frame_size = sz.into();
        self
    }

    /// Sets an interval for HTTP2 Ping frames should be sent to keep a connection alive.
    ///
    /// Pass `None` to disable HTTP2 keep-alive.
    /// Default is currently disabled.
    pub fn http2_keep_alive_interval(
        mut self,
        interval: impl Into<Option<Duration>>,
    ) -> ClientBuilder {
        self.config.http2_keep_alive_interval = interval.into();
        self
    }

    /// Sets a timeout for receiving an acknowledgement of the keep-alive ping.
    ///
    /// If the ping is not acknowledged within the timeout, the connection will be closed.
    /// Does nothing if `http2_keep_alive_interval` is disabled.
    /// Default is currently disabled.
    pub fn http2_keep_alive_timeout(mut self, timeout: Duration) -> ClientBuilder {
        self.config.http2_keep_alive_timeout = Some(timeout);
        self
    }

    /// Sets whether HTTP2 keep-alive should apply while the connection is idle.
    ///
    /// If disabled, keep-alive pings are only sent while there are open request/responses streams.
    /// If enabled, pings are also sent when no streams are active.
    /// Does nothing if `http2_keep_alive_interval` is disabled.
    /// Default is `false`.
    pub fn http2_keep_alive_while_idle(mut self, enabled: bool) -> ClientBuilder {
        self.config.http2_keep_alive_while_idle = enabled;
        self
    }

    // TCP options

    /// Set whether sockets have `SO_NODELAY` enabled.
    ///
    /// Default is `true`.
    pub fn tcp_nodelay(mut self, enabled: bool) -> ClientBuilder {
        self.config.nodelay = enabled;
        self
    }

    /// Bind to a local IP Address.
    ///
    /// # Example
    ///
    /// ```
    /// use std::net::IpAddr;
    /// let local_addr = IpAddr::from([12, 4, 1, 8]);
    /// let client = reqwest::Client::builder()
    ///     .local_address(local_addr)
    ///     .build().unwrap();
    /// ```
    pub fn local_address<T>(mut self, addr: T) -> ClientBuilder
    where
        T: Into<Option<IpAddr>>,
    {
        self.config.local_address = addr.into();
        self
    }

    /// Set that all sockets have `SO_KEEPALIVE` set with the supplied duration.
    ///
    /// If `None`, the option will not be set.
    pub fn tcp_keepalive<D>(mut self, val: D) -> ClientBuilder
    where
        D: Into<Option<Duration>>,
    {
        self.config.tcp_keepalive = val.into();
        self
    }

    // TLS options

    /// Add a custom root certificate.
    ///
    /// This can be used to connect to a server that has a self-signed
    /// certificate for example.
    ///
    /// # Optional
    ///
    /// This requires the optional `default-tls`, `native-tls`, or `rustls-tls(-...)`
    /// feature to be enabled.
    #[cfg(feature = "__tls")]
    #[cfg_attr(
        docsrs,
        doc(cfg(any(
            feature = "default-tls",
            feature = "native-tls",
            feature = "rustls-tls"
        )))
    )]
    pub fn add_root_certificate(mut self, cert: Certificate) -> ClientBuilder {
        self.config.root_certs.push(cert);
        self
    }

    /// Controls the use of built-in/preloaded certificates during certificate validation.
    ///
    /// Defaults to `true` -- built-in system certs will be used.
    ///
    /// # Optional
    ///
    /// This requires the optional `default-tls`, `native-tls`, or `rustls-tls(-...)`
    /// feature to be enabled.
    #[cfg(feature = "__tls")]
    #[cfg_attr(
        docsrs,
        doc(cfg(any(
            feature = "default-tls",
            feature = "native-tls",
            feature = "rustls-tls"
        )))
    )]
    pub fn tls_built_in_root_certs(mut self, tls_built_in_root_certs: bool) -> ClientBuilder {
        self.config.tls_built_in_root_certs = tls_built_in_root_certs;
        self
    }

    /// Sets the identity to be used for client certificate authentication.
    ///
    /// # Optional
    ///
    /// This requires the optional `native-tls` or `rustls-tls(-...)` feature to be
    /// enabled.
    #[cfg(any(feature = "native-tls", feature = "__rustls"))]
    #[cfg_attr(docsrs, doc(cfg(any(feature = "native-tls", feature = "rustls-tls"))))]
    pub fn identity(mut self, identity: Identity) -> ClientBuilder {
        self.config.identity = Some(identity);
        self
    }

    /// Controls the use of hostname verification.
    ///
    /// Defaults to `false`.
    ///
    /// # Warning
    ///
    /// You should think very carefully before you use this method. If
    /// hostname verification is not used, any valid certificate for any
    /// site will be trusted for use from any other. This introduces a
    /// significant vulnerability to man-in-the-middle attacks.
    ///
    /// # Optional
    ///
    /// This requires the optional `native-tls` feature to be enabled.
    #[cfg(feature = "native-tls")]
    #[cfg_attr(docsrs, doc(cfg(feature = "native-tls")))]
    pub fn danger_accept_invalid_hostnames(
        mut self,
        accept_invalid_hostname: bool,
    ) -> ClientBuilder {
        self.config.hostname_verification = !accept_invalid_hostname;
        self
    }

    /// Controls the use of certificate validation.
    ///
    /// Defaults to `false`.
    ///
    /// # Warning
    ///
    /// You should think very carefully before using this method. If
    /// invalid certificates are trusted, *any* certificate for *any* site
    /// will be trusted for use. This includes expired certificates. This
    /// introduces significant vulnerabilities, and should only be used
    /// as a last resort.
    ///
    /// # Optional
    ///
    /// This requires the optional `default-tls`, `native-tls`, or `rustls-tls(-...)`
    /// feature to be enabled.
    #[cfg(feature = "__tls")]
    #[cfg_attr(
        docsrs,
        doc(cfg(any(
            feature = "default-tls",
            feature = "native-tls",
            feature = "rustls-tls"
        )))
    )]
    pub fn danger_accept_invalid_certs(mut self, accept_invalid_certs: bool) -> ClientBuilder {
        self.config.certs_verification = !accept_invalid_certs;
        self
    }

    /// Set the minimum required TLS version for connections.
    ///
    /// By default the TLS backend's own default is used.
    ///
    /// # Errors
    ///
    /// A value of `tls::Version::TLS_1_3` will cause an error with the
    /// `native-tls`/`default-tls` backend. This does not mean the version
    /// isn't supported, just that it can't be set as a minimum due to
    /// technical limitations.
    ///
    /// # Optional
    ///
    /// This requires the optional `default-tls`, `native-tls`, or `rustls-tls(-...)`
    /// feature to be enabled.
    #[cfg(feature = "__tls")]
    #[cfg_attr(
        docsrs,
        doc(cfg(any(
            feature = "default-tls",
            feature = "native-tls",
            feature = "rustls-tls"
        )))
    )]
    pub fn min_tls_version(mut self, version: tls::Version) -> ClientBuilder {
        self.config.min_tls_version = Some(version);
        self
    }

    /// Set the maximum allowed TLS version for connections.
    ///
    /// By default there's no maximum.
    ///
    /// # Errors
    ///
    /// A value of `tls::Version::TLS_1_3` will cause an error with the
    /// `native-tls`/`default-tls` backend. This does not mean the version
    /// isn't supported, just that it can't be set as a maximum due to
    /// technical limitations.
    ///
    /// # Optional
    ///
    /// This requires the optional `default-tls`, `native-tls`, or `rustls-tls(-...)`
    /// feature to be enabled.
    #[cfg(feature = "__tls")]
    #[cfg_attr(
        docsrs,
        doc(cfg(any(
            feature = "default-tls",
            feature = "native-tls",
            feature = "rustls-tls"
        )))
    )]
    pub fn max_tls_version(mut self, version: tls::Version) -> ClientBuilder {
        self.config.max_tls_version = Some(version);
        self
    }

    /// Force using the native TLS backend.
    ///
    /// Since multiple TLS backends can be optionally enabled, this option will
    /// force the `native-tls` backend to be used for this `Client`.
    ///
    /// # Optional
    ///
    /// This requires the optional `native-tls` feature to be enabled.
    #[cfg(feature = "native-tls")]
    #[cfg_attr(docsrs, doc(cfg(feature = "native-tls")))]
    pub fn use_native_tls(mut self) -> ClientBuilder {
        self.config.tls = TlsBackend::Default;
        self
    }

    /// Force using the Rustls TLS backend.
    ///
    /// Since multiple TLS backends can be optionally enabled, this option will
    /// force the `rustls` backend to be used for this `Client`.
    ///
    /// # Optional
    ///
    /// This requires the optional `rustls-tls(-...)` feature to be enabled.
    #[cfg(feature = "__rustls")]
    #[cfg_attr(docsrs, doc(cfg(feature = "rustls-tls")))]
    pub fn use_rustls_tls(mut self) -> ClientBuilder {
        self.config.tls = TlsBackend::Rustls;
        self
    }

    /// Use a preconfigured TLS backend.
    ///
    /// If the passed `Any` argument is not a TLS backend that reqwest
    /// understands, the `ClientBuilder` will error when calling `build`.
    ///
    /// # Advanced
    ///
    /// This is an advanced option, and can be somewhat brittle. Usage requires
    /// keeping the preconfigured TLS argument version in sync with reqwest,
    /// since version mismatches will result in an "unknown" TLS backend.
    ///
    /// If possible, it's preferable to use the methods on `ClientBuilder`
    /// to configure reqwest's TLS.
    ///
    /// # Optional
    ///
    /// This requires one of the optional features `native-tls` or
    /// `rustls-tls(-...)` to be enabled.
    #[cfg(any(feature = "native-tls", feature = "__rustls",))]
    #[cfg_attr(docsrs, doc(cfg(any(feature = "native-tls", feature = "rustls-tls"))))]
    pub fn use_preconfigured_tls(mut self, tls: impl Any) -> ClientBuilder {
        let mut tls = Some(tls);
        #[cfg(feature = "native-tls")]
        {
            if let Some(conn) =
                (&mut tls as &mut dyn Any).downcast_mut::<Option<native_tls_crate::TlsConnector>>()
            {
                let tls = conn.take().expect("is definitely Some");
                let tls = crate::tls::TlsBackend::BuiltNativeTls(tls);
                self.config.tls = tls;
                return self;
            }
        }
        #[cfg(feature = "__rustls")]
        {
            if let Some(conn) =
                (&mut tls as &mut dyn Any).downcast_mut::<Option<rustls::ClientConfig>>()
            {
                let tls = conn.take().expect("is definitely Some");
                let tls = crate::tls::TlsBackend::BuiltRustls(tls);
                self.config.tls = tls;
                return self;
            }
        }

        // Otherwise, we don't recognize the TLS backend!
        self.config.tls = crate::tls::TlsBackend::UnknownPreconfigured;
        self
    }

    /// Enables the [trust-dns](trust_dns_resolver) async resolver instead of a default threadpool using `getaddrinfo`.
    ///
    /// If the `trust-dns` feature is turned on, the default option is enabled.
    ///
    /// # Optional
    ///
    /// This requires the optional `trust-dns` feature to be enabled
    #[cfg(feature = "trust-dns")]
    #[cfg_attr(docsrs, doc(cfg(feature = "trust-dns")))]
    pub fn trust_dns(mut self, enable: bool) -> ClientBuilder {
        self.config.trust_dns = enable;
        self
    }

    /// Disables the trust-dns async resolver.
    ///
    /// This method exists even if the optional `trust-dns` feature is not enabled.
    /// This can be used to ensure a `Client` doesn't use the trust-dns async resolver
    /// even if another dependency were to enable the optional `trust-dns` feature.
    pub fn no_trust_dns(self) -> ClientBuilder {
        #[cfg(feature = "trust-dns")]
        {
            self.trust_dns(false)
        }

        #[cfg(not(feature = "trust-dns"))]
        {
            self
        }
    }

    /// Adds a filter for valid IP addresses during DNS lookup.
    ///
    /// # Optional
    ///
    /// This requires the optional `trust-dns` feature to be enabled.
    #[cfg(feature = "trust-dns")]
    pub fn ip_filter(mut self, filter: fn(std::net::IpAddr) -> bool) -> ClientBuilder {
        self.config.ip_filter = filter;
        self
    }

    /// Restrict the Client to be used with HTTPS only requests.
    ///
    /// Defaults to false.
    pub fn https_only(mut self, enabled: bool) -> ClientBuilder {
        self.config.https_only = enabled;
        self
    }

    /// Override DNS resolution for specific domains to a particular IP address.
    ///
    /// Warning
    ///
    /// Since the DNS protocol has no notion of ports, if you wish to send
    /// traffic to a particular port you must include this port in the URL
    /// itself, any port in the overridden addr will be ignored and traffic sent
    /// to the conventional port for the given scheme (e.g. 80 for http).
    pub fn resolve(self, domain: &str, addr: SocketAddr) -> ClientBuilder {
        self.resolve_to_addrs(domain, &[addr])
    }

    /// Override DNS resolution for specific domains to particular IP addresses.
    ///
    /// Warning
    ///
    /// Since the DNS protocol has no notion of ports, if you wish to send
    /// traffic to a particular port you must include this port in the URL
    /// itself, any port in the overridden addresses will be ignored and traffic sent
    /// to the conventional port for the given scheme (e.g. 80 for http).
    pub fn resolve_to_addrs(mut self, domain: &str, addrs: &[SocketAddr]) -> ClientBuilder {
        self.config
            .dns_overrides
            .insert(domain.to_string(), addrs.to_vec());
        self
    }
}

type HyperClient = hyper::Client<Connector, super::body::ImplStream>;

impl Default for Client {
    fn default() -> Self {
        Self::new()
    }
}

impl Client {
    /// Constructs a new `Client`.
    ///
    /// # Panics
    ///
    /// This method panics if a TLS backend cannot be initialized, or the resolver
    /// cannot load the system configuration.
    ///
    /// Use `Client::builder()` if you wish to handle the failure as an `Error`
    /// instead of panicking.
    pub fn new() -> Client {
        ClientBuilder::new().build().expect("Client::new()")
    }

    /// Creates a `ClientBuilder` to configure a `Client`.
    ///
    /// This is the same as `ClientBuilder::new()`.
    pub fn builder() -> ClientBuilder {
        ClientBuilder::new()
    }

    /// Convenience method to make a `GET` request to a URL.
    ///
    /// # Errors
    ///
    /// This method fails whenever the supplied `Url` cannot be parsed.
    pub fn get<U: IntoUrl>(&self, url: U) -> RequestBuilder {
        self.request(Method::GET, url)
    }

    /// Convenience method to make a `POST` request to a URL.
    ///
    /// # Errors
    ///
    /// This method fails whenever the supplied `Url` cannot be parsed.
    pub fn post<U: IntoUrl>(&self, url: U) -> RequestBuilder {
        self.request(Method::POST, url)
    }

    /// Convenience method to make a `PUT` request to a URL.
    ///
    /// # Errors
    ///
    /// This method fails whenever the supplied `Url` cannot be parsed.
    pub fn put<U: IntoUrl>(&self, url: U) -> RequestBuilder {
        self.request(Method::PUT, url)
    }

    /// Convenience method to make a `PATCH` request to a URL.
    ///
    /// # Errors
    ///
    /// This method fails whenever the supplied `Url` cannot be parsed.
    pub fn patch<U: IntoUrl>(&self, url: U) -> RequestBuilder {
        self.request(Method::PATCH, url)
    }

    /// Convenience method to make a `DELETE` request to a URL.
    ///
    /// # Errors
    ///
    /// This method fails whenever the supplied `Url` cannot be parsed.
    pub fn delete<U: IntoUrl>(&self, url: U) -> RequestBuilder {
        self.request(Method::DELETE, url)
    }

    /// Convenience method to make a `HEAD` request to a URL.
    ///
    /// # Errors
    ///
    /// This method fails whenever the supplied `Url` cannot be parsed.
    pub fn head<U: IntoUrl>(&self, url: U) -> RequestBuilder {
        self.request(Method::HEAD, url)
    }

    /// Start building a `Request` with the `Method` and `Url`.
    ///
    /// Returns a `RequestBuilder`, which will allow setting headers and
    /// the request body before sending.
    ///
    /// # Errors
    ///
    /// This method fails whenever the supplied `Url` cannot be parsed.
    pub fn request<U: IntoUrl>(&self, method: Method, url: U) -> RequestBuilder {
        let req = url.into_url().and_then(move |url| {
            let is_valid_ip = match url.host() {
                Some(url::Host::Ipv4(ip)) => (self.inner.ip_filter)(IpAddr::V4(ip)),
                Some(url::Host::Ipv6(ip)) => (self.inner.ip_filter)(IpAddr::V6(ip)),
                _ => true,
            };

            if !is_valid_ip {
                let e = trust_dns_resolver::error::ResolveError::from("destination is restricted");
                return Err(crate::Error::new(crate::error::Kind::Request, Some(e)));
            }

            Ok(Request::new(method, url))
        });
        RequestBuilder::new(self.clone(), req)
    }

    /// Executes a `Request`.
    ///
    /// A `Request` can be built manually with `Request::new()` or obtained
    /// from a RequestBuilder with `RequestBuilder::build()`.
    ///
    /// You should prefer to use the `RequestBuilder` and
    /// `RequestBuilder::send()`.
    ///
    /// # Errors
    ///
    /// This method fails if there was an error while sending request,
    /// redirect loop was detected or redirect limit was exhausted.
    pub fn execute(
        &self,
        request: Request,
    ) -> impl Future<Output = Result<Response, crate::Error>> {
        self.execute_request(request)
    }

    pub(super) fn execute_request(&self, req: Request) -> Pending {
        let (method, url, mut headers, body, timeout, version) = req.pieces();
        if url.scheme() != "http" && url.scheme() != "https" {
            return Pending::new_err(error::url_bad_scheme(url));
        }

        // check if we're in https_only mode and check the scheme of the current URL
        if self.inner.https_only && url.scheme() != "https" {
            return Pending::new_err(error::url_bad_scheme(url));
        }

        // insert default headers in the request headers
        // without overwriting already appended headers.
        for (key, value) in &self.inner.headers {
            if let Entry::Vacant(entry) = headers.entry(key) {
                entry.insert(value.clone());
            }
        }

        // Add cookies from the cookie store.
        #[cfg(feature = "cookies")]
        {
            if let Some(cookie_store) = self.inner.cookie_store.as_ref() {
                if headers.get(crate::header::COOKIE).is_none() {
                    add_cookie_header(&mut headers, &**cookie_store, &url);
                }
            }
        }

        let accept_encoding = self.inner.accepts.as_str();

        if let Some(accept_encoding) = accept_encoding {
            if !headers.contains_key(ACCEPT_ENCODING) && !headers.contains_key(RANGE) {
                headers.insert(ACCEPT_ENCODING, HeaderValue::from_static(accept_encoding));
            }
        }

        let uri = expect_uri(&url);

        let (reusable, body) = match body {
            Some(body) => {
                let (reusable, body) = body.try_reuse();
                (Some(reusable), body)
            }
            None => (None, Body::empty()),
        };

        self.proxy_auth(&uri, &mut headers);

        let mut req = hyper::Request::builder()
            .method(method.clone())
            .uri(uri)
            .version(version)
            .body(body.into_stream())
            .expect("valid request parts");

        let timeout = timeout
            .or(self.inner.request_timeout)
            .map(tokio::time::sleep)
            .map(Box::pin);

        *req.headers_mut() = headers.clone();

        let in_flight = self.inner.hyper.request(req);

        Pending {
            inner: PendingInner::Request(PendingRequest {
                method,
                url,
                headers,
                body: reusable,

                urls: Vec::new(),

                retry_count: 0,

                client: self.inner.clone(),

                in_flight,
                timeout,
            }),
        }
    }

    fn proxy_auth(&self, dst: &Uri, headers: &mut HeaderMap) {
        if !self.inner.proxies_maybe_http_auth {
            return;
        }

        // Only set the header here if the destination scheme is 'http',
        // since otherwise, the header will be included in the CONNECT tunnel
        // request instead.
        if dst.scheme() != Some(&Scheme::HTTP) {
            return;
        }

        if headers.contains_key(PROXY_AUTHORIZATION) {
            return;
        }

        for proxy in self.inner.proxies.iter() {
            if proxy.is_match(dst) {
                if let Some(header) = proxy.http_basic_auth(dst) {
                    headers.insert(PROXY_AUTHORIZATION, header);
                }

                break;
            }
        }
    }
}

impl fmt::Debug for Client {
    fn fmt(&self, f: &mut fmt::Formatter) -> fmt::Result {
        let mut builder = f.debug_struct("Client");
        self.inner.fmt_fields(&mut builder);
        builder.finish()
    }
}

impl tower_service::Service<Request> for Client {
    type Response = Response;
    type Error = crate::Error;
    type Future = Pending;

    fn poll_ready(&mut self, _cx: &mut Context<'_>) -> Poll<Result<(), Self::Error>> {
        Poll::Ready(Ok(()))
    }

    fn call(&mut self, req: Request) -> Self::Future {
        self.execute_request(req)
    }
}

impl tower_service::Service<Request> for &'_ Client {
    type Response = Response;
    type Error = crate::Error;
    type Future = Pending;

    fn poll_ready(&mut self, _cx: &mut Context<'_>) -> Poll<Result<(), Self::Error>> {
        Poll::Ready(Ok(()))
    }

    fn call(&mut self, req: Request) -> Self::Future {
        self.execute_request(req)
    }
}

impl fmt::Debug for ClientBuilder {
    fn fmt(&self, f: &mut fmt::Formatter) -> fmt::Result {
        let mut builder = f.debug_struct("ClientBuilder");
        self.config.fmt_fields(&mut builder);
        builder.finish()
    }
}

impl Config {
    fn fmt_fields(&self, f: &mut fmt::DebugStruct<'_, '_>) {
        // Instead of deriving Debug, only print fields when their output
        // would provide relevant or interesting data.

        #[cfg(feature = "cookies")]
        {
            if let Some(_) = self.cookie_store {
                f.field("cookie_store", &true);
            }
        }

        f.field("accepts", &self.accepts);

        if !self.proxies.is_empty() {
            f.field("proxies", &self.proxies);
        }

        if !self.redirect_policy.is_default() {
            f.field("redirect_policy", &self.redirect_policy);
        }

        if self.referer {
            f.field("referer", &true);
        }

        f.field("default_headers", &self.headers);

        if self.http1_title_case_headers {
            f.field("http1_title_case_headers", &true);
        }

        if self.http1_allow_obsolete_multiline_headers_in_responses {
            f.field("http1_allow_obsolete_multiline_headers_in_responses", &true);
        }

        if matches!(self.http_version_pref, HttpVersionPref::Http1) {
            f.field("http1_only", &true);
        }

        if matches!(self.http_version_pref, HttpVersionPref::Http2) {
            f.field("http2_prior_knowledge", &true);
        }

        if let Some(ref d) = self.connect_timeout {
            f.field("connect_timeout", d);
        }

        if let Some(ref d) = self.timeout {
            f.field("timeout", d);
        }

        if let Some(ref v) = self.local_address {
            f.field("local_address", v);
        }

        if self.nodelay {
            f.field("tcp_nodelay", &true);
        }

        #[cfg(feature = "native-tls")]
        {
            if !self.hostname_verification {
                f.field("danger_accept_invalid_hostnames", &true);
            }
        }

        #[cfg(feature = "__tls")]
        {
            if !self.certs_verification {
                f.field("danger_accept_invalid_certs", &true);
            }

            if let Some(ref min_tls_version) = self.min_tls_version {
                f.field("min_tls_version", min_tls_version);
            }

            if let Some(ref max_tls_version) = self.max_tls_version {
                f.field("max_tls_version", max_tls_version);
            }
        }

        #[cfg(all(feature = "native-tls-crate", feature = "__rustls"))]
        {
            f.field("tls_backend", &self.tls);
        }

        if !self.dns_overrides.is_empty() {
            f.field("dns_overrides", &self.dns_overrides);
        }
    }
}

struct ClientRef {
    accepts: Accepts,
    #[cfg(feature = "cookies")]
    cookie_store: Option<Arc<dyn cookie::CookieStore>>,
    headers: HeaderMap,
    hyper: HyperClient,
    redirect_policy: redirect::Policy,
    referer: bool,
    request_timeout: Option<Duration>,
    proxies: Arc<Vec<Proxy>>,
    proxies_maybe_http_auth: bool,
    https_only: bool,
    ip_filter: fn(IpAddr) -> bool,
}

impl ClientRef {
    fn fmt_fields(&self, f: &mut fmt::DebugStruct<'_, '_>) {
        // Instead of deriving Debug, only print fields when their output
        // would provide relevant or interesting data.

        #[cfg(feature = "cookies")]
        {
            if let Some(_) = self.cookie_store {
                f.field("cookie_store", &true);
            }
        }

        f.field("accepts", &self.accepts);

        if !self.proxies.is_empty() {
            f.field("proxies", &self.proxies);
        }

        if !self.redirect_policy.is_default() {
            f.field("redirect_policy", &self.redirect_policy);
        }

        if self.referer {
            f.field("referer", &true);
        }

        f.field("default_headers", &self.headers);

        if let Some(ref d) = self.request_timeout {
            f.field("timeout", d);
        }
    }
}

pin_project! {
    pub struct Pending {
        #[pin]
        inner: PendingInner,
    }
}

enum PendingInner {
    Request(PendingRequest),
    Error(Option<crate::Error>),
}

pin_project! {
    struct PendingRequest {
        method: Method,
        url: Url,
        headers: HeaderMap,
        body: Option<Option<Bytes>>,

        urls: Vec<Url>,

        retry_count: usize,

        client: Arc<ClientRef>,

        #[pin]
        in_flight: ResponseFuture,
        #[pin]
        timeout: Option<Pin<Box<Sleep>>>,
    }
}

impl PendingRequest {
    fn in_flight(self: Pin<&mut Self>) -> Pin<&mut ResponseFuture> {
        self.project().in_flight
    }

    fn timeout(self: Pin<&mut Self>) -> Pin<&mut Option<Pin<Box<Sleep>>>> {
        self.project().timeout
    }

    fn urls(self: Pin<&mut Self>) -> &mut Vec<Url> {
        self.project().urls
    }

    fn headers(self: Pin<&mut Self>) -> &mut HeaderMap {
        self.project().headers
    }

    fn retry_error(mut self: Pin<&mut Self>, err: &(dyn std::error::Error + 'static)) -> bool {
        if !is_retryable_error(err) {
            return false;
        }

        trace!("can retry {:?}", err);

        let body = match self.body {
            Some(Some(ref body)) => Body::reusable(body.clone()),
            Some(None) => {
                debug!("error was retryable, but body not reusable");
                return false;
            }
            None => Body::empty(),
        };

        if self.retry_count >= 2 {
            trace!("retry count too high");
            return false;
        }
        self.retry_count += 1;

        let uri = expect_uri(&self.url);
        let mut req = hyper::Request::builder()
            .method(self.method.clone())
            .uri(uri)
            .body(body.into_stream())
            .expect("valid request parts");

        *req.headers_mut() = self.headers.clone();

        *self.as_mut().in_flight().get_mut() = self.client.hyper.request(req);

        true
    }
}

fn is_retryable_error(err: &(dyn std::error::Error + 'static)) -> bool {
    if let Some(cause) = err.source() {
        if let Some(err) = cause.downcast_ref::<h2::Error>() {
            // They sent us a graceful shutdown, try with a new connection!
            return err.is_go_away()
                && err.is_remote()
                && err.reason() == Some(h2::Reason::NO_ERROR);
        }
    }
    false
}

impl Pending {
    pub(super) fn new_err(err: crate::Error) -> Pending {
        Pending {
            inner: PendingInner::Error(Some(err)),
        }
    }

    fn inner(self: Pin<&mut Self>) -> Pin<&mut PendingInner> {
        self.project().inner
    }
}

impl Future for Pending {
    type Output = Result<Response, crate::Error>;

    fn poll(self: Pin<&mut Self>, cx: &mut Context<'_>) -> Poll<Self::Output> {
        let inner = self.inner();
        match inner.get_mut() {
            PendingInner::Request(ref mut req) => Pin::new(req).poll(cx),
            PendingInner::Error(ref mut err) => Poll::Ready(Err(err
                .take()
                .expect("Pending error polled more than once"))),
        }
    }
}

impl Future for PendingRequest {
    type Output = Result<Response, crate::Error>;

    fn poll(mut self: Pin<&mut Self>, cx: &mut Context<'_>) -> Poll<Self::Output> {
        if let Some(delay) = self.as_mut().timeout().as_mut().as_pin_mut() {
            if let Poll::Ready(()) = delay.poll(cx) {
                return Poll::Ready(Err(
                    crate::error::request(crate::error::TimedOut).with_url(self.url.clone())
                ));
            }
        }

        loop {
            let res = match self.as_mut().in_flight().as_mut().poll(cx) {
                Poll::Ready(Err(e)) => {
                    if self.as_mut().retry_error(&e) {
                        continue;
                    }
                    return Poll::Ready(Err(crate::error::request(e).with_url(self.url.clone())));
                }
                Poll::Ready(Ok(res)) => res,
                Poll::Pending => return Poll::Pending,
            };

            #[cfg(feature = "cookies")]
            {
                if let Some(ref cookie_store) = self.client.cookie_store {
                    let mut cookies =
                        cookie::extract_response_cookie_headers(&res.headers()).peekable();
                    if cookies.peek().is_some() {
                        cookie_store.set_cookies(&mut cookies, &self.url);
                    }
                }
            }
            let should_redirect = match res.status() {
                StatusCode::MOVED_PERMANENTLY | StatusCode::FOUND | StatusCode::SEE_OTHER => {
                    self.body = None;
                    for header in &[
                        TRANSFER_ENCODING,
                        CONTENT_ENCODING,
                        CONTENT_TYPE,
                        CONTENT_LENGTH,
                    ] {
                        self.headers.remove(header);
                    }

                    match self.method {
                        Method::GET | Method::HEAD => {}
                        _ => {
                            self.method = Method::GET;
                        }
                    }
                    true
                }
                StatusCode::TEMPORARY_REDIRECT | StatusCode::PERMANENT_REDIRECT => {
                    match self.body {
                        Some(Some(_)) | None => true,
                        Some(None) => false,
                    }
                }
                _ => false,
            };
            if should_redirect {
                let loc = res.headers().get(LOCATION).and_then(|val| {
                    let loc = (|| -> Option<Url> {
                        // Some sites may send a utf-8 Location header,
                        // even though we're supposed to treat those bytes
                        // as opaque, we'll check specifically for utf8.
                        self.url.join(str::from_utf8(val.as_bytes()).ok()?).ok()
                    })();

                    // Check that the `url` is also a valid `http::Uri`.
                    //
                    // If not, just log it and skip the redirect.
                    let loc = loc.and_then(|url| {
                        if try_uri(&url).is_some() {
                            Some(url)
                        } else {
                            None
                        }
                    });

                    if loc.is_none() {
                        debug!("Location header had invalid URI: {:?}", val);
                    }
                    loc
                });
                if let Some(loc) = loc {
                    if self.client.referer {
                        if let Some(referer) = make_referer(&loc, &self.url) {
                            self.headers.insert(REFERER, referer);
                        }
                    }
                    let url = self.url.clone();
                    self.as_mut().urls().push(url);
                    let action = self
                        .client
                        .redirect_policy
                        .check(res.status(), &loc, &self.urls);

                    match action {
                        redirect::ActionKind::Follow => {
                            debug!("redirecting '{}' to '{}'", self.url, loc);

                            if self.client.https_only && loc.scheme() != "https" {
                                return Poll::Ready(Err(error::redirect(
                                    error::url_bad_scheme(loc.clone()),
                                    loc,
                                )));
                            }

                            self.url = loc;
                            let mut headers =
                                std::mem::replace(self.as_mut().headers(), HeaderMap::new());

                            remove_sensitive_headers(&mut headers, &self.url, &self.urls);
                            let uri = expect_uri(&self.url);
                            let body = match self.body {
                                Some(Some(ref body)) => Body::reusable(body.clone()),
                                _ => Body::empty(),
                            };
                            let mut req = hyper::Request::builder()
                                .method(self.method.clone())
                                .uri(uri.clone())
                                .body(body.into_stream())
                                .expect("valid request parts");

                            // Add cookies from the cookie store.
                            #[cfg(feature = "cookies")]
                            {
                                if let Some(ref cookie_store) = self.client.cookie_store {
                                    add_cookie_header(&mut headers, &**cookie_store, &self.url);
                                }
                            }

                            *req.headers_mut() = headers.clone();
                            std::mem::swap(self.as_mut().headers(), &mut headers);
                            *self.as_mut().in_flight().get_mut() = self.client.hyper.request(req);
                            continue;
                        }
                        redirect::ActionKind::Stop => {
                            debug!("redirect policy disallowed redirection to '{}'", loc);
                        }
                        redirect::ActionKind::Error(err) => {
                            return Poll::Ready(Err(crate::error::redirect(err, self.url.clone())));
                        }
                    }
                }
            }

            let res = Response::new(
                res,
                self.url.clone(),
                self.client.accepts,
                self.timeout.take(),
            );
            return Poll::Ready(Ok(res));
        }
    }
}

impl fmt::Debug for Pending {
    fn fmt(&self, f: &mut fmt::Formatter) -> fmt::Result {
        match self.inner {
            PendingInner::Request(ref req) => f
                .debug_struct("Pending")
                .field("method", &req.method)
                .field("url", &req.url)
                .finish(),
            PendingInner::Error(ref err) => f.debug_struct("Pending").field("error", err).finish(),
        }
    }
}

fn make_referer(next: &Url, previous: &Url) -> Option<HeaderValue> {
    if next.scheme() == "http" && previous.scheme() == "https" {
        return None;
    }

    let mut referer = previous.clone();
    let _ = referer.set_username("");
    let _ = referer.set_password(None);
    referer.set_fragment(None);
    referer.as_str().parse().ok()
}

#[cfg(feature = "cookies")]
fn add_cookie_header(headers: &mut HeaderMap, cookie_store: &dyn cookie::CookieStore, url: &Url) {
    if let Some(header) = cookie_store.cookies(url) {
        headers.insert(crate::header::COOKIE, header);
    }
}

#[cfg(test)]
mod tests {
    #[tokio::test]
    async fn execute_request_rejects_invald_urls() {
        let url_str = "hxxps://www.rust-lang.org/";
        let url = url::Url::parse(url_str).unwrap();
        let result = crate::get(url.clone()).await;

        assert!(result.is_err());
        let err = result.err().unwrap();
        assert!(err.is_builder());
        assert_eq!(url_str, err.url().unwrap().as_str());
    }
}<|MERGE_RESOLUTION|>--- conflicted
+++ resolved
@@ -230,17 +230,13 @@
                     }
                 }
                 #[cfg(feature = "trust-dns")]
-<<<<<<< HEAD
-                true => HttpConnector::new_trust_dns(config.ip_filter)?,
-=======
                 true => {
                     if config.dns_overrides.is_empty() {
-                        HttpConnector::new_trust_dns()?
+                        HttpConnector::new_trust_dns(config.ip_filter)?
                     } else {
                         HttpConnector::new_trust_dns_with_overrides(config.dns_overrides)?
                     }
                 }
->>>>>>> a0a7db01
                 #[cfg(not(feature = "trust-dns"))]
                 true => unreachable!("trust-dns shouldn't be enabled unless the feature is"),
             };
