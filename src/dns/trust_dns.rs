--- conflicted
+++ resolved
@@ -12,17 +12,13 @@
 use super::{Addrs, Resolve, Resolving};
 
 /// Wrapper around an `AsyncResolver`, which implements the `Resolve` trait.
-#[derive(Debug, Default, Clone)]
+#[derive(Debug, Clone)]
 pub(crate) struct TrustDnsResolver {
-<<<<<<< HEAD
-    state: Arc<Mutex<State>>,
-    filter: fn(std::net::IpAddr) -> bool,
-=======
     /// Since we might not have been called in the context of a
     /// Tokio Runtime in initialization, so we must delay the actual
     /// construction of the resolver.
     state: Arc<OnceCell<TokioAsyncResolver>>,
->>>>>>> 4926d76a
+    filter: fn(std::net::IpAddr) -> bool,
 }
 
 struct SocketAddrs {
@@ -30,56 +26,21 @@
     filter: fn(std::net::IpAddr) -> bool,
 }
 
-<<<<<<< HEAD
-#[derive(Debug)]
-enum State {
-    Init,
-    Ready(SharedResolver),
-}
-
 impl TrustDnsResolver {
-    /// Create a new resolver with the default configuration,
-    /// which reads from `/etc/resolve.conf`.
-    pub fn new(filter: fn(std::net::IpAddr) -> bool) -> io::Result<Self> {
-        SYSTEM_CONF.as_ref().map_err(|e| {
-            io::Error::new(e.kind(), format!("error reading DNS system conf: {}", e))
-        })?;
-
-        // At this stage, we might not have been called in the context of a
-        // Tokio Runtime, so we must delay the actual construction of the
-        // resolver.
-        Ok(TrustDnsResolver {
-            state: Arc::new(Mutex::new(State::Init)),
+    pub fn new(filter: fn(std::net::IpAddr) -> bool) -> Self {
+        TrustDnsResolver {
+            state: Default::default(),
             filter,
-        })
+        }
     }
 }
 
-=======
->>>>>>> 4926d76a
 impl Resolve for TrustDnsResolver {
     fn resolve(&self, name: Name) -> Resolving {
         let resolver = self.clone();
         Box::pin(async move {
-<<<<<<< HEAD
             let filter = resolver.filter;
-            let mut lock = resolver.state.lock().await;
-
-            let resolver = match &*lock {
-                State::Init => {
-                    let resolver = new_resolver().await?;
-                    *lock = State::Ready(resolver.clone());
-                    resolver
-                }
-                State::Ready(resolver) => resolver.clone(),
-            };
-
-            // Don't keep lock once the resolver is constructed, otherwise
-            // only one lookup could be done at a time.
-            drop(lock);
-=======
             let resolver = resolver.state.get_or_try_init(new_resolver)?;
->>>>>>> 4926d76a
 
             let lookup = resolver.lookup_ip(name.as_str()).await?;
             if !lookup.iter().any(filter) {
