--- conflicted
+++ resolved
@@ -1562,7 +1562,6 @@
         }
     }
 
-<<<<<<< HEAD
     /// Adds a filter for valid IP addresses during DNS lookup.
     ///
     /// # Optional
@@ -1574,16 +1573,6 @@
         self
     }
 
-    /// Restrict the Client to be used with HTTPS only requests.
-    ///
-    /// Defaults to false.
-    pub fn https_only(mut self, enabled: bool) -> ClientBuilder {
-        self.config.https_only = enabled;
-        self
-    }
-
-=======
->>>>>>> e639bdc1
     /// Override DNS resolution for specific domains to a particular IP address.
     ///
     /// Warning
@@ -1835,19 +1824,15 @@
             }
         }
 
-<<<<<<< HEAD
         if let Err(err) = validate_url(self.inner.ip_filter, &url) {
             return Pending {
                 inner: PendingInner::Error(Some(err)),
             };
         }
-        let uri = expect_uri(&url);
-=======
         let uri = match try_uri(&url) {
             Ok(uri) => uri,
             _ => return Pending::new_err(error::url_invalid_uri(url)),
         };
->>>>>>> e639bdc1
 
         let (reusable, body) = match body {
             Some(body) => {
@@ -2216,14 +2201,8 @@
         }
         self.retry_count += 1;
 
-<<<<<<< HEAD
-        // XXX: We can't return an `Err` here, as we are mutating the `in_flight` future to restart it.
-        // However, at this point, we already validated `self.url` so it should be good.
-        let uri = expect_uri(&self.url);
-=======
         // If it parsed once, it should parse again
         let uri = try_uri(&self.url).expect("URL was already validated as URI");
->>>>>>> e639bdc1
 
         *self.as_mut().in_flight().get_mut() = match *self.as_mut().in_flight().as_ref() {
             #[cfg(feature = "http3")]
@@ -2448,16 +2427,12 @@
                                 std::mem::replace(self.as_mut().headers(), HeaderMap::new());
 
                             remove_sensitive_headers(&mut headers, &self.url, &self.urls);
-<<<<<<< HEAD
 
                             if let Err(err) = validate_url(self.client.ip_filter, &self.url) {
                                 return Poll::Ready(Err(err));
                             }
 
-                            let uri = expect_uri(&self.url);
-=======
                             let uri = try_uri(&self.url)?;
->>>>>>> e639bdc1
                             let body = match self.body {
                                 Some(Some(ref body)) => Body::reusable(body.clone()),
                                 _ => Body::empty(),
