--- conflicted
+++ resolved
@@ -83,18 +83,15 @@
             drop(lock);
 
             let lookup = resolver.lookup_ip(name.as_str()).await?;
-<<<<<<< HEAD
             if !lookup.iter().any(filter) {
                 let e = trust_dns_resolver::error::ResolveError::from("destination is restricted");
                 return Err(e.into());
             }
 
-            Ok(SocketAddrs { iter: lookup.into_iter(), filter })
-=======
             Ok(SocketAddrs {
                 iter: lookup.into_iter(),
+                filter,
             })
->>>>>>> a0a7db01
         })
     }
 }
