--- conflicted
+++ resolved
@@ -25,138 +25,7 @@
 use crate::error::BoxError;
 use crate::proxy::{Proxy, ProxyScheme};
 
-<<<<<<< HEAD
-#[derive(Clone)]
-pub(crate) enum HttpConnector {
-    Gai(hyper::client::HttpConnector),
-    GaiWithDnsOverrides(hyper::client::HttpConnector<DnsResolverWithOverrides<GaiResolver>>),
-    #[cfg(feature = "trust-dns")]
-    TrustDns(hyper::client::HttpConnector<TrustDnsResolver>),
-    #[cfg(feature = "trust-dns")]
-    TrustDnsWithOverrides(hyper::client::HttpConnector<DnsResolverWithOverrides<TrustDnsResolver>>),
-}
-
-impl HttpConnector {
-    pub(crate) fn new_gai() -> Self {
-        Self::Gai(hyper::client::HttpConnector::new())
-    }
-
-    pub(crate) fn new_gai_with_overrides(overrides: HashMap<String, Vec<SocketAddr>>) -> Self {
-        let gai = hyper::client::connect::dns::GaiResolver::new();
-        let overridden_resolver = DnsResolverWithOverrides::new(gai, overrides);
-        Self::GaiWithDnsOverrides(hyper::client::HttpConnector::new_with_resolver(
-            overridden_resolver,
-        ))
-    }
-
-    #[cfg(feature = "trust-dns")]
-    pub(crate) fn new_trust_dns(
-        filter: fn(std::net::IpAddr) -> bool,
-    ) -> crate::Result<HttpConnector> {
-        TrustDnsResolver::new(filter)
-            .map(hyper::client::HttpConnector::new_with_resolver)
-            .map(Self::TrustDns)
-            .map_err(crate::error::builder)
-    }
-
-    #[cfg(feature = "trust-dns")]
-    pub(crate) fn new_trust_dns_with_overrides(
-        overrides: HashMap<String, Vec<SocketAddr>>,
-    ) -> crate::Result<HttpConnector> {
-        TrustDnsResolver::new(|_| true)
-            .map(|resolver| DnsResolverWithOverrides::new(resolver, overrides))
-            .map(hyper::client::HttpConnector::new_with_resolver)
-            .map(Self::TrustDnsWithOverrides)
-            .map_err(crate::error::builder)
-    }
-}
-
-macro_rules! impl_http_connector {
-    ($(fn $name:ident(&mut self, $($par_name:ident: $par_type:ty),*)$( -> $return:ty)?;)+) => {
-        #[allow(dead_code)]
-        impl HttpConnector {
-            $(
-                fn $name(&mut self, $($par_name: $par_type),*)$( -> $return)? {
-                    match self {
-                        Self::Gai(resolver) => resolver.$name($($par_name),*),
-                        Self::GaiWithDnsOverrides(resolver) => resolver.$name($($par_name),*),
-                        #[cfg(feature = "trust-dns")]
-                        Self::TrustDns(resolver) => resolver.$name($($par_name),*),
-                        #[cfg(feature = "trust-dns")]
-                        Self::TrustDnsWithOverrides(resolver) => resolver.$name($($par_name),*),
-                    }
-                }
-            )+
-        }
-    };
-}
-
-impl_http_connector! {
-    fn set_local_address(&mut self, addr: Option<IpAddr>);
-    fn enforce_http(&mut self, is_enforced: bool);
-    fn set_nodelay(&mut self, nodelay: bool);
-    fn set_keepalive(&mut self, dur: Option<Duration>);
-}
-
-impl Service<Uri> for HttpConnector {
-    type Response = <hyper::client::HttpConnector as Service<Uri>>::Response;
-    type Error = <hyper::client::HttpConnector as Service<Uri>>::Error;
-    #[cfg(feature = "trust-dns")]
-    type Future =
-        Either<
-            Either<
-                <hyper::client::HttpConnector as Service<Uri>>::Future,
-                <hyper::client::HttpConnector<DnsResolverWithOverrides<GaiResolver>> as Service<
-                    Uri,
-                >>::Future,
-            >,
-            Either<
-                    <hyper::client::HttpConnector<TrustDnsResolver> as Service<Uri>>::Future,
-                <hyper::client::HttpConnector<DnsResolverWithOverrides<TrustDnsResolver>> as Service<Uri>>::Future
-                 >
-        >;
-    #[cfg(not(feature = "trust-dns"))]
-    type Future =
-        Either<
-            Either<
-                <hyper::client::HttpConnector as Service<Uri>>::Future,
-                <hyper::client::HttpConnector<DnsResolverWithOverrides<GaiResolver>> as Service<
-                    Uri,
-                >>::Future,
-            >,
-            Either<
-                <hyper::client::HttpConnector as Service<Uri>>::Future,
-                <hyper::client::HttpConnector as Service<Uri>>::Future,
-            >,
-        >;
-
-    fn poll_ready(&mut self, cx: &mut Context<'_>) -> Poll<Result<(), Self::Error>> {
-        match self {
-            Self::Gai(resolver) => resolver.poll_ready(cx),
-            Self::GaiWithDnsOverrides(resolver) => resolver.poll_ready(cx),
-            #[cfg(feature = "trust-dns")]
-            Self::TrustDns(resolver) => resolver.poll_ready(cx),
-            #[cfg(feature = "trust-dns")]
-            Self::TrustDnsWithOverrides(resolver) => resolver.poll_ready(cx),
-        }
-    }
-
-    fn call(&mut self, dst: Uri) -> Self::Future {
-        match self {
-            Self::Gai(resolver) => Either::Left(Either::Left(resolver.call(dst))),
-            Self::GaiWithDnsOverrides(resolver) => Either::Left(Either::Right(resolver.call(dst))),
-            #[cfg(feature = "trust-dns")]
-            Self::TrustDns(resolver) => Either::Right(Either::Left(resolver.call(dst))),
-            #[cfg(feature = "trust-dns")]
-            Self::TrustDnsWithOverrides(resolver) => {
-                Either::Right(Either::Right(resolver.call(dst)))
-            }
-        }
-    }
-}
-=======
 pub(crate) type HttpConnector = hyper::client::HttpConnector<DynResolver>;
->>>>>>> e302f75b
 
 #[derive(Clone)]
 pub(crate) struct Connector {
